--- conflicted
+++ resolved
@@ -157,10 +157,7 @@
             };
         }
 
-<<<<<<< HEAD
-=======
         // protected protection level for testing purpose
->>>>>>> 43730fbb
         protected double GetMoneyness(decimal strike, DateTime expiry, decimal iv)
         {
             var timeTillExpiry = OptionGreekIndicatorsHelper.TimeTillExpiry(expiry, _referenceDate);
